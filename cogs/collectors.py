import discord
from discord.ext import commands
from discord.ext.menus.views import ViewMenuPages
from helpers import checks
from helpers.pagination import AsyncEmbedListPageSource


class SpeciesConverter(commands.Converter):
    async def convert(self, ctx, arg):
        if arg.startswith("#") and arg[1:].isdigit():
            arg = arg[1:]

        if arg.isdigit():
            species = ctx.bot.data.species_by_number(int(arg))
        else:
            species = ctx.bot.data.species_by_name(arg)

        if species is None:
            raise commands.BadArgument(f"Could not find a pokémon matching `{arg}`.")
        return species


class Collectors(commands.Cog):
    """For collectors."""

    def __init__(self, bot):
        self.bot = bot

    async def doc_to_species(self, doc):
        for x in doc.keys():
            if x == "_id":
                continue
            yield self.bot.data.species_by_number(int(x))

    @commands.group(aliases=("col",), invoke_without_command=True)
    @checks.community_server_only()
    async def collect(self, ctx, *, member: discord.Member = None):
        """Allows members to keep track of the collectors for a pokémon species.

        If no subcommand is called, lists the pokémon collected by you or someone else.
        """

        if member is None:
            member = ctx.author

        result = await self.bot.mongo.db.collector.find_one({"_id": member.id})

        pages = ViewMenuPages(
            source=AsyncEmbedListPageSource(
                self.doc_to_species(result or {}),
                title=str(member),
                format_item=lambda x: x.name,
            )
        )

        try:
            await pages.start(ctx)
        except IndexError:
            await ctx.send("No pokémon found.")

    @collect.command()
    @checks.community_server_only()
    async def add(self, ctx, *, species: SpeciesConverter):
        """Adds a pokémon species to your collecting list."""

        result = await self.bot.mongo.db.collector.update_one(
            {"_id": ctx.author.id},
            {"$set": {str(species.id): True}},
            upsert=True,
        )

        if result.upserted_id or result.modified_count > 0:
            return await ctx.send(f"Added **{species}** to your collecting list.")
        else:
            return await ctx.send(f"**{species}** is already on your collecting list!")

    @collect.command()
    @checks.community_server_only()
    async def remove(self, ctx, *, species: SpeciesConverter):
        """Remove a pokémon species from your collecting list."""

        result = await self.bot.mongo.db.collector.update_one(
            {"_id": ctx.author.id},
            {"$unset": {str(species.id): 1}},
        )

        if result.modified_count > 0:
            return await ctx.send(f"Removed **{species}** from your collecting list.")
        else:
            return await ctx.send(f"**{species}** is not on your collecting list!")

    @collect.command()
    @checks.community_server_only()
    async def clear(self, ctx):
        """Clear your collecting list."""

        await self.bot.mongo.db.collector.delete_one({"_id": ctx.author.id})
        await ctx.send("Cleared your collecting list.")

    async def query_collectors(self, species):
        async for x in self.bot.mongo.db.collector.find({str(species.id): True}):
            user = self.bot.get_user(x["_id"])
            if user is None:
                continue
            yield user

<<<<<<< HEAD
    @collect.command(aliases=("s",))
=======
    @collect.command()
    @checks.community_server_only()
>>>>>>> 66cd1537
    async def search(self, ctx, *, species: SpeciesConverter):
        """Lists the collectors of a pokémon species."""

        def format_item(user):
            return f"{user} {user.mention} `<@{user.id}>`"

        pages = ViewMenuPages(
            source=AsyncEmbedListPageSource(
                self.query_collectors(species),
                title=str(species),
                format_item=format_item,
            )
        )

        try:
            await pages.start(ctx)
        except IndexError:
            await ctx.send("No users found.")

    @commands.command()
    @checks.community_server_only()
    async def collectors(self, ctx, *, species: SpeciesConverter):
        """An alias for the collect search command."""

        await ctx.invoke(self.search, species=species)


def setup(bot):
    bot.add_cog(Collectors(bot))<|MERGE_RESOLUTION|>--- conflicted
+++ resolved
@@ -104,12 +104,8 @@
                 continue
             yield user
 
-<<<<<<< HEAD
     @collect.command(aliases=("s",))
-=======
-    @collect.command()
     @checks.community_server_only()
->>>>>>> 66cd1537
     async def search(self, ctx, *, species: SpeciesConverter):
         """Lists the collectors of a pokémon species."""
 
