from __future__ import annotations

import abc
import contextlib
import textwrap
from dataclasses import MISSING, dataclass, field
from datetime import datetime, timedelta, timezone
from functools import cached_property
from typing import Optional, Type

import discord
from discord.ext import commands
from helpers import checks, constants, time
from helpers.utils import FakeUser

ALL_CATEGORIES: dict[str, Type[HelpDeskCategory]] = {}

TICKETS_CHANNEL_ID = 932520611564122153

STATUS_CATEGORY_ID = 934619199047864330
STATUS_CHANNEL_ID_NEW = 932520629087899658
STATUS_CHANNEL_ID_OPEN = 944431717492600862
STATUS_CHANNEL_ID_CLOSED = 938621530190008401


@dataclass
class Ticket(abc.ABC):
    bot: commands.Bot
    _id: str
    user: discord.Member
    category: HelpDeskCategory
    guild_id: int
    channel_id: int
    thread_id: int
    created_at: datetime = field(default_factory=lambda: datetime.now(timezone.utc))
    closed_at: Optional[datetime] = None
    subject: Optional[str] = None
    description: Optional[str] = None
    agent: Optional[discord.Member] = None

    status_channel_id: Optional[int] = STATUS_CHANNEL_ID_NEW
    status_message_id: Optional[int] = None

    @property
    def guild(self):
        return self.bot.get_guild(self.guild_id)

    @property
    def thread(self):
        return self.guild.get_thread(self.thread_id)

    @property
    def status_channel(self):
        if self.status_channel_id is None:
            return None
        return self.guild.get_channel(self.status_channel_id)

    @classmethod
    def build_from_mongo(cls, bot, x):
        guild = bot.get_guild(x["guild_id"])
        user = guild.get_member(x["user_id"]) or FakeUser(x["user_id"])
        kwargs = {
            "bot": bot,
            "_id": x["_id"],
            "user": user,
            "category": ALL_CATEGORIES[x["category"]],
            "guild_id": x["guild_id"],
            "channel_id": x["channel_id"],
            "thread_id": x["thread_id"],
            "created_at": x["created_at"],
            "closed_at": x.get("closed_at"),
            "subject": x.get("subject"),
            "description": x.get("description"),
            "status_channel_id": x.get("status_channel_id"),
            "status_message_id": x.get("status_message_id"),
        }
        if "agent_id" in x:
            kwargs["agent"] = guild.get_member(x["agent_id"]) or FakeUser(x["agent_id"])
        return cls(**kwargs)

    def to_dict(self):
        base = {
            "user_id": self.user.id,
            "category": self.category.id,
            "guild_id": self.guild_id,
            "channel_id": self.channel_id,
            "thread_id": self.thread_id,
            "created_at": self.created_at,
        }
        if self.closed_at is not None:
            base["closed_at"] = self.closed_at
        if self.subject is not None:
            base["subject"] = self.subject
        if self.description is not None:
            base["description"] = self.description
        if self.agent is not None:
            base["agent_id"] = self.agent.id
        if self.status_channel_id is not None:
            base["status_channel_id"] = self.status_channel_id
        if self.status_message_id is not None:
            base["status_message_id"] = self.status_message_id
        return base

    def to_first_embed(self):
        embed = discord.Embed(
            title="Ticket Created",
            description=(
                "Our support team has been notified and an agent will assist you soon. We usually respond to support tickets within 24 hours; however, note that responses may be delayed during busy intervals. If you no longer need assistance, please close the ticket by clicking the :lock: **Close Ticket** button below this message."
            ),
            color=discord.Color.blurple(),
        )
        embed.add_field(name="Subject", value=self.subject)
        embed.add_field(name="Category", value=self.category.label)
<<<<<<< HEAD
        embed.set_footer(text=self._id)
=======
        embed.add_field(name="Description", value=self.description, inline=False)
>>>>>>> 0a5ec719
        return embed

    def to_status_embed(self):
        embed = discord.Embed(title=self._id, color=discord.Color.blurple())
        embed.set_author(name=str(self.user), icon_url=self.user.display_avatar.url)
        embed.add_field(name="Category", value=self.category.label)
        if self.status_channel is not None:
            embed.add_field(name="Status", value=self.status_channel.mention)
        if self.agent is not None:
            embed.color = discord.Color.green()
            embed.add_field(name="Agent", value=self.agent.mention)
        if self.subject is not None:
            embed.add_field(name="Subject", value=self.subject, inline=False)

        footer = [f"User ID • {self.user.id}"]
        if self.closed_at is not None:
            embed.color = None
            footer.append("Ticket Closed")
            embed.timestamp = self.closed_at
        embed.set_footer(text="\n".join(footer))

        return embed

    def to_claim_embed(self):
        return discord.Embed(
            title="Ticket Claimed",
            color=discord.Color.green(),
            description=f"The ticket has been claimed by {self.agent.mention}. You will be assisted shortly.",
        )

    def to_closed_embed(self):
        return discord.Embed(
            title="Ticket Closed",
            color=discord.Color.red(),
            description="The ticket has been closed, and the thread has been archived. Please open another support ticket if you require further assistance.",
        )

    async def edit(
        self,
        *,
        closed_at: Optional[datetime] = MISSING,
        agent: Optional[discord.Member] = MISSING,
        status_channel_id: Optional[int] = MISSING,
    ):
        if self.closed_at is not None:
            return False

        status_message = await self.fetch_status_message()

        if closed_at is not MISSING:
            self.closed_at = closed_at
        if agent is not MISSING:
            self.agent = agent
        if status_channel_id is not MISSING:
            self.status_channel_id = status_channel_id

        await self.update_status_message(status_message)
        await self.bot.mongo.db.ticket.update_one({"_id": self._id}, {"$set": self.to_dict()}, upsert=True)

        return True

    async def fetch_status_message(self):
        if self.status_channel is None or self.status_message_id is None:
            return None
        try:
            return await self.status_channel.fetch_message(self.status_message_id)
        except discord.NotFound:
            return None

    async def update_status_message(self, original=None):
        if original is not None and original.channel.id != self.status_channel_id:
            await original.delete()
            original = None

        if self.status_channel is not None:
            if original is None:
                status_message = await self.status_channel.send(embed=self.to_status_embed(), view=StatusView(self))
                self.status_message_id = status_message.id
            else:
                await original.edit(embed=self.to_status_embed(), view=StatusView(self))

    async def close(self):
        if self.closed_at is not None:
            return False

        await self.edit(closed_at=datetime.now(timezone.utc), status_channel_id=STATUS_CHANNEL_ID_CLOSED)
        with contextlib.suppress(discord.HTTPException):
            await self.thread.send(embed=self.to_closed_embed())
        await self.thread.edit(archived=True, locked=True)

        return True

    async def claim(self, user: discord.Member):
        if self.closed_at is not None:
            return False

        if self.status_channel_id == STATUS_CHANNEL_ID_NEW:
            await self.edit(agent=user, status_channel_id=STATUS_CHANNEL_ID_OPEN)
        else:
            await self.edit(agent=user)

        await self.thread.add_user(user)
        await self.thread.send(embed=self.to_claim_embed())

        return True

    async def add(self, user: discord.Member):
        await self.thread.add_user(user)


class ClaimTicketButton(discord.ui.Button):
    def __init__(self, ticket: Ticket, *, style=discord.ButtonStyle.secondary):
        super().__init__(
            label="Claim",
            emoji="\N{WAVING WHITE FLAG}\ufe0f",
            custom_id=f"persistent:ticket:claim:{ticket._id}",
            style=style,
            disabled=ticket.closed_at is not None,
        )
        self.ticket = ticket

    async def callback(self, interaction: discord.Interaction):
        if any(x.id in constants.MODERATOR_ROLES for x in interaction.user.roles):
            await self.ticket.claim(interaction.user)
            await interaction.response.defer()


class CloseTicketButton(discord.ui.Button):
    def __init__(self, ticket: Ticket, *, style=discord.ButtonStyle.secondary):
        super().__init__(
            label="Close",
            emoji="\N{LOCK}",
            custom_id=f"persistent:ticket:close:{ticket._id}",
            disabled=ticket.closed_at is not None,
            style=style,
        )
        self.ticket = ticket

    async def callback(self, interaction: discord.Interaction):
        if interaction.user == self.ticket.user or any(
            x.id in constants.MODERATOR_ROLES for x in interaction.user.roles
        ):
            await self.ticket.close()
            await interaction.response.defer()


class JumpToTicketButton(discord.ui.Button):
    def __init__(self, ticket: Ticket):
        super().__init__(
            label="Jump to Thread",
            url=f"https://discord.com/channels/930339868503048202/{ticket.thread_id}",
        )
        self.ticket = ticket


class OpenTicketButton(discord.ui.Button):
    def __init__(self, category: HelpDeskCategory):
        super().__init__(label="Open Ticket", style=discord.ButtonStyle.primary)
        self.category = category

    async def callback(self, interaction: discord.Interaction):
        await self.category.open_ticket(interaction)


class OpenTicketModal(discord.ui.Modal):
    subject = discord.ui.TextInput(label="Subject", min_length=5, max_length=200)
    description = discord.ui.TextInput(
        label="Description", style=discord.TextStyle.paragraph, min_length=100, max_length=1024
    )

    def __init__(self, category: HelpDeskCategory):
        super().__init__(title=f"Open Ticket: {category.label}")
        self.category = category
        self.bot = category.bot

    async def on_submit(self, interaction: discord.Interaction):
        guild = self.bot.get_guild(constants.SUPPORT_SERVER_ID)
        channel = guild.get_channel(TICKETS_CHANNEL_ID)

        await self.bot.redis.set(f"ticket:{interaction.user.id}", 1, expire=1200)

        _id = f"{self.category.id.upper()} {await self.bot.mongo.reserve_id(f'ticket_{self.category.id}'):03}"
        thread = await channel.create_thread(
            name=_id,
            auto_archive_duration=10080,
            type=discord.ChannelType.private_thread,
            invitable=False,
            reason=f"Created support ticket for {interaction.user}",
        )
        ticket = Ticket(
            bot=self.bot,
            _id=_id,
            user=interaction.user,
            category=self.category,
            subject=self.subject.value,
            description=self.description.value,
            guild_id=guild.id,
            channel_id=channel.id,
            thread_id=thread.id,
            created_at=discord.utils.snowflake_time(interaction.id),
        )

        await ticket.edit()

        first_view = FirstView(ticket)
        await thread.add_user(interaction.user)
        await thread.send(embed=ticket.to_first_embed(), view=first_view)
        await interaction.response.send_message(f"Opened ticket {thread.mention}.", ephemeral=True)


class FirstView(discord.ui.View):
    def __init__(self, ticket: Ticket):
        super().__init__()
        self.stop()
        self.add_item(CloseTicketButton(ticket, style=discord.ButtonStyle.danger))
        self.add_item(ClaimTicketButton(ticket))


class StatusView(discord.ui.View):
    def __init__(self, ticket: Ticket):
        super().__init__()
        self.stop()
        self.add_item(ClaimTicketButton(ticket, style=discord.ButtonStyle.primary))
        self.add_item(CloseTicketButton(ticket, style=discord.ButtonStyle.danger))
        self.add_item(JumpToTicketButton(ticket))


class OpenTicketView(discord.ui.View):
    def __init__(self, category: HelpDeskCategory):
        super().__init__(timeout=600)
        self.add_item(OpenTicketButton(category))


class HelpDeskCategory(abc.ABC):
    bot: commands.Bot
    id: str
    label: str
    description: str
    emoji: str

    def __init__(self, bot):
        self.bot = bot

    def __init_subclass__(cls):
        ALL_CATEGORIES[cls.id] = cls

    async def callback(self, interaction: discord.Interaction):
        await self.open_ticket(interaction)

    async def respond(self, interaction: discord.Interaction, response: str):
        await interaction.response.send_message(textwrap.dedent(response), ephemeral=True)

    async def respond_then_open_ticket(self, interaction: discord.Interaction, response: str):
        await interaction.response.send_message(textwrap.dedent(response), ephemeral=True, view=OpenTicketView(self))

    async def open_ticket(self, interaction: discord.Interaction):
        cd = await self.bot.redis.pttl(f"ticket:{interaction.user.id}")
        if cd >= 0:
            msg = f"You can open a ticket again in **{time.human_timedelta(timedelta(seconds=cd / 1000))}**."
            return await interaction.response.send_message(msg, ephemeral=True)
        await interaction.response.send_modal(OpenTicketModal(self))


class SetupHelp(HelpDeskCategory):
    id = "setup"
    label = "Setup Help"
    description = "Help with setting up the bot, configuring spawn channels, changing the prefix, permissions, etc."
    emoji = "\N{GEAR}\ufe0f"

    async def callback(self, interaction: discord.Interaction):
        await self.respond(
            interaction,
            """
            Welcome to Pokétwo! For some common configuration options, use the commands listed below:

            • `p!prefix <new_prefix>` to change prefix.
            • `p!serversilence` to silence level up messages server-wide.
            • `p!location <new_location>` to change location of server (used for day/night calculation).
            • `p!redirect #channel` to redirect to a certain channel
            • `p!redirect #channel1 #channel2 #channel3` etc to redirect to multiple channels.

            Unfortunately, we're not able to handle setup questions in the support server at this time.
            Feel free to check out our Documentation site at <https://docs.poketwo.net/> for common information. However, note that this site is currently an early work in progress.
            If you still have questions, you can ask in our **community server** at discord.gg/poketwo in the #questions-help channel.
            """,
        )


class GeneralQuestions(HelpDeskCategory):
    id = "gen"
    label = "General Pokétwo Questions"
    description = "Questions about command usage, trading, or how the bot works in general."
    emoji = "\N{INFORMATION SOURCE}\ufe0f"

    async def callback(self, interaction: discord.Interaction):
        await self.respond(
            interaction,
            """
            Hi! Unfortunately, we're not able to handle general questions in the support server at this time.
            Feel free to check out our Documentation site at <https://docs.poketwo.net/> for common information. However, note that this site is currently an early work in progress.
            If you still have questions, you can ask in our **community server** at discord.gg/poketwo in the #questions-help channel.
            """,
        )


class BugReports(HelpDeskCategory):
    id = "bug"
    label = "Bug Reports"
    description = "Report issues that look like bugs or unintended behavior."
    emoji = "\N{BUG}"

    async def callback(self, interaction: discord.Interaction):
        await self.respond_then_open_ticket(
            interaction,
            """
            Before reporting a bug, please check the #bot-outages and #bot-news channels as well as our GitHub repository at <https://github.com/poketwo/poketwo/issues> to make sure the "bug" is not intended behavior. Note that the bot simply being down does not constitute a bug—bugs are **specific unintended or problematic behaviors**.

            If you have done the above and would still like to report your bug, please press the button below to open a ticket.
            
            Note that abusing the ticket feature will result in a ban from the support server.
            """,
        )


class Reports(HelpDeskCategory):
    id = "rpt"
    label = "User Reports"
    description = "Report users violating the Pokétwo Terms of Service."
    emoji = "\N{NO ENTRY SIGN}"

    async def callback(self, interaction: discord.Interaction):
        await self.respond_then_open_ticket(
            interaction,
            """
            This category is for reporting users who you believe have violated the Pokétwo Terms of Service, e.g., through autocatching, crosstrading, or related behaviors. Before making a report, please make sure that the user you are reporting has actually violated a rule. Remember that all reports must have appropriate evidence to back them up.

            If you have checked the above and would still like to file a report, press the button below to open a ticket.

            Note that abusing the ticket feature will result in a ban from the support server.
            """,
        )


class IncenseRefunds(HelpDeskCategory):
    id = "inc"
    label = "Incense Refunds"
    description = "Bot went down in the middle of an incense? Request a refund here."
    emoji = "\N{CANDLE}\ufe0f"

    async def callback(self, interaction: discord.Interaction):
        await self.respond_then_open_ticket(
            interaction,
            """
            The bot occasionally restarts its shards to stay healthy. If this happens, incenses will briefly pause for 1-2 minutes before automatically resuming. Please wait a few minutes before opening a ticket here in case the incense comes back.

            If you have done so and still need an incense refund, press the button below to open a ticket.

            Note that abusing the ticket feature will result in a ban from the support server.
            """,
        )


class StorePurchases(HelpDeskCategory):
    id = "store"
    label = "Store Purchases"
    description = "Payment methods, unreceived items, refunds, disputes, etc."
    emoji = "\N{MONEY WITH WINGS}"

    async def callback(self, interaction: discord.Interaction):
        await self.respond_then_open_ticket(
            interaction,
            """
            This category is for inquiries related to **real-money transactions** on our online store. Most purchases will be fulfilled immediately; however, in certain cases, such as bot outages, rewards may take a few hours to show up in your account. If you are inquiring about missing rewards, please wait a few hours before opening a ticket.

            If you have checked the above, press the button below to open a ticket.

            Note that abusing the ticket feature will result in a ban from the support server.
            """,
        )


class Punishments(HelpDeskCategory):
    id = "pun"
    label = "Bans & Suspensions"
    description = "Ban lengths, ban reasons, how to appeal, etc."
    emoji = "\N{HAMMER}"

    async def callback(self, interaction: discord.Interaction):
        await self.respond_then_open_ticket(
            interaction,
            """
            We do not accept appeals through this server. If you would like to appeal a punishment, please do so via our appeals site at https://forms.poketwo.net/.

            If you would still like to open a ticket, please press the button below.

            Note that abusing the ticket feature will result in a ban from the support server.
            """,
        )


class Miscellaneous(HelpDeskCategory):
    id = "misc"
    label = "Other Support Inquiries"
    description = "For questions that do not fit the above categories, choose this option to talk to a staff member."
    emoji = "\N{BLACK QUESTION MARK ORNAMENT}"

    async def callback(self, interaction: discord.Interaction):
        await self.respond_then_open_ticket(
            interaction,
            """
            Most general questions can be answered in our **community server** at discord.gg/poketwo in the #questions-help channel. If your inquiry is not a special situation relating to your account, please consider asking there first, before opening a ticket.

            If you have already asked in our community server or would like to open a ticket anyway, please press the button below.

            Note that abusing the ticket feature will result in a ban from the support server.
            """,
        )


class HelpDeskSelect(discord.ui.Select):
    def __init__(self, bot):
        self.categories = [cls(bot) for cls in ALL_CATEGORIES.values()]
        super().__init__(
            placeholder="Select Option",
            custom_id="persistent:help_desk_select",
            options=[
                discord.SelectOption(
                    label=category.label,
                    value=category.id,
                    emoji=category.emoji,
                    description=category.description[:100],
                )
                for category in self.categories
            ],
        )
        self.bot = bot

    @cached_property
    def categories_by_id(self):
        return {x.id: x for x in self.categories}

    async def callback(self, interaction: discord.Interaction):
        await self.categories_by_id[self.values[0]].callback(interaction)


class HelpDeskView(discord.ui.View):
    def __init__(self, bot):
        super().__init__(timeout=None)
        self.bot = bot
        self.select = HelpDeskSelect(bot)
        self.add_item(self.select)

    @property
    def text(self):
        return "\n\n".join(
            [
                "**Welcome to the Pokétwo Help Desk!**",
                "Please select the appropriate option for the type of support you're looking for.",
                *[
                    f"{category.emoji}  **{category.label}**\n{category.description}"
                    for category in self.select.categories
                ],
            ]
        )


class HelpDesk(commands.Cog):
    """For the help desk on the support server."""

    def __init__(self, bot):
        self.bot = bot
        self.bot.loop.create_task(self.setup_view())

    async def setup_view(self):
        await self.bot.wait_until_ready()
        self.view = HelpDeskView(self.bot)
        self.bot.add_view(self.view)

    async def fetch_ticket_by_id(self, _id):
        ticket = await self.bot.mongo.db.ticket.find_one({"_id": _id})
        if ticket is not None:
            return Ticket.build_from_mongo(self.bot, ticket)

    async def fetch_ticket_by_thread(self, thread_id):
        ticket = await self.bot.mongo.db.ticket.find_one({"thread_id": thread_id})
        if ticket is not None:
            return Ticket.build_from_mongo(self.bot, ticket)

    @commands.Cog.listener()
    async def on_thread_update(self, before: discord.Thread, after: discord.Thread):
        if after.archived and not before.archived:
            ticket = await self.fetch_ticket_by_thread(after.id)
            if ticket is None:
                return
            if ticket.closed_at is None:
                await after.edit(archived=False)

    @commands.command()
    @commands.is_owner()
    async def makedesk(self, ctx):
        await ctx.send(self.view.text, view=self.view)

    @commands.Cog.listener()
    async def on_interaction(self, interaction: discord.Interaction):
        if interaction.type != discord.InteractionType.component:
            return

        custom_id = interaction.data["custom_id"]
        if custom_id.startswith("persistent:ticket:close"):
            button_cls = CloseTicketButton
            ticket_id = custom_id.removeprefix("persistent:ticket:close:")
        elif custom_id.startswith("persistent:ticket:claim"):
            button_cls = ClaimTicketButton
            ticket_id = custom_id.removeprefix("persistent:ticket:claim:")
        else:
            return

        ticket = await self.fetch_ticket_by_id(ticket_id)
        if ticket is not None:
            await button_cls(ticket).callback(interaction)
        else:
            await interaction.response.send_message("Could not find that ticket!")

    @commands.command()
    @checks.support_server_only()
    async def close(self, ctx, *, ticket_thread: discord.Thread = None):
        """Marks a ticket as closed.

        You must be the ticket author, or have the Moderator role, to use this."""

        ticket_thread = ticket_thread or ctx.channel
        ticket = await self.fetch_ticket_by_thread(ticket_thread.id)
        if ticket is None:
            return await ctx.send("Could not find ticket!")

        if ctx.author == ticket.user or any(x.id in constants.MODERATOR_ROLES for x in ctx.author.roles):
            result = await ticket.close()
            if ctx.channel != ticket_thread:
                if result:
                    await ctx.send("Successfully closed ticket.")
                else:
                    await ctx.send("Could not close ticket.")
        else:
            await ctx.send("You do not have permission to do that!")

    @commands.command()
    @checks.support_server_only()
    @checks.is_trial_moderator()
    async def claim(self, ctx, *, ticket_thread: discord.Thread = None):
        """Claims a ticket, marking you as the agent.

        You must have the Trial Moderator role to use this."""

        ticket_thread = ticket_thread or ctx.channel
        ticket = await self.fetch_ticket_by_thread(ticket_thread.id)
        if ticket is None:
            return await ctx.send("Could not find ticket!")

        result = await ticket.claim(ctx.author)

        if ctx.channel != ticket_thread:
            if result:
                await ctx.send(f"Successfully claimed ticket.")
            else:
                await ctx.send("Could not claim ticket.")

    @commands.command()
    @checks.support_server_only()
    @checks.is_trial_moderator()
    async def move(self, ctx, ticket_thread: Optional[discord.Thread], status_channel: discord.TextChannel):
        """Moves a ticket to a given status channel.

        You must have the Trial Moderator role to use this."""

        ticket_thread = ticket_thread or ctx.channel
        ticket = await self.fetch_ticket_by_thread(ticket_thread.id)
        if ticket is None:
            return await ctx.send("Could not find ticket!")

        if status_channel.category_id != STATUS_CATEGORY_ID or status_channel.id in (
            STATUS_CHANNEL_ID_NEW,
            STATUS_CHANNEL_ID_CLOSED,
        ):
            return await ctx.send("You cannot move the ticket to this channel!")

        if await ticket.edit(status_channel_id=status_channel.id):
            await ctx.send(f"Successfully moved ticket to {status_channel.mention}.")
        else:
            await ctx.send("Could not move ticket.")

    @commands.command()
    @checks.support_server_only()
    @checks.is_trial_moderator()
    async def status(self, ctx, *, ticket_thread: Optional[discord.Thread]):
        """Displays the status for a given ticket.

        You must have the Trial Moderator role to use this."""

        ticket_thread = ticket_thread or ctx.channel
        ticket = await self.fetch_ticket_by_thread(ticket_thread.id)
        if ticket is None:
            return await ctx.send("Could not find ticket!")

        await ctx.send(embed=ticket.to_status_embed())

    async def cog_unload(self):
        self.view.stop()


async def setup(bot):
    await bot.add_cog(HelpDesk(bot))<|MERGE_RESOLUTION|>--- conflicted
+++ resolved
@@ -111,11 +111,8 @@
         )
         embed.add_field(name="Subject", value=self.subject)
         embed.add_field(name="Category", value=self.category.label)
-<<<<<<< HEAD
+        embed.add_field(name="Description", value=self.description, inline=False)
         embed.set_footer(text=self._id)
-=======
-        embed.add_field(name="Description", value=self.description, inline=False)
->>>>>>> 0a5ec719
         return embed
 
     def to_status_embed(self):
